package dht

import (
	"fmt"
	"testing"
	"time"

	"github.com/libp2p/go-libp2p-core/host"
	"github.com/libp2p/go-libp2p-core/network"
	"github.com/libp2p/go-libp2p-core/peer"
	"github.com/libp2p/go-libp2p-core/protocol"
	"github.com/libp2p/go-libp2p-kad-dht/providers"

	"github.com/libp2p/go-libp2p-kbucket/peerdiversity"
	record "github.com/libp2p/go-libp2p-record"

	ds "github.com/ipfs/go-datastore"
	dssync "github.com/ipfs/go-datastore/sync"
	"github.com/ipfs/go-ipns"
)

// ModeOpt describes what mode the dht should operate in
type ModeOpt int

const (
	// ModeAuto utilizes EvtLocalReachabilityChanged events sent over the event bus to dynamically switch the DHT
	// between Client and Server modes based on network conditions
	ModeAuto ModeOpt = iota
	// ModeClient operates the DHT as a client only, it cannot respond to incoming queries
	ModeClient
	// ModeServer operates the DHT as a server, it can both send and respond to queries
	ModeServer
	// ModeAutoServer operates in the same way as ModeAuto, but acts as a server when reachability is unknown
	ModeAutoServer
)

// DefaultPrefix is the application specific prefix attached to all DHT protocols by default.
const DefaultPrefix protocol.ID = "/ipfs"

// Options is a structure containing all the options that can be used when constructing a DHT.
type config struct {
	datastore        ds.Batching
	validator        record.Validator
	validatorChanged bool // if true implies that the validator has been changed and that defaults should not be used
	mode             ModeOpt
	protocolPrefix   protocol.ID
	bucketSize       int
	concurrency      int
	resiliency       int
	maxRecordAge     time.Duration
	enableProviders  bool
	enableValues     bool
	providersOptions []providers.Option
	queryPeerFilter  QueryFilterFunc

	routingTable struct {
		refreshQueryTimeout time.Duration
		refreshInterval     time.Duration
		autoRefresh         bool
		latencyTolerance    time.Duration
		checkInterval       time.Duration
		peerFilter          RouteTableFilterFunc
		diversityFilter     peerdiversity.PeerIPGroupFilter
	}

	queryDiversityFilter peerdiversity.PeerIPGroupFilter

	// set to true if we're operating in v1 dht compatible mode
	v1CompatibleMode   bool
	bootstrapPeers     []peer.AddrInfo
	disableFixLowPeers bool
}

func emptyQueryFilter(_ *IpfsDHT, ai peer.AddrInfo) bool  { return true }
func emptyRTFilter(_ *IpfsDHT, conns []network.Conn) bool { return true }

// apply applies the given options to this Option
func (c *config) apply(opts ...Option) error {
	for i, opt := range opts {
		if err := opt(c); err != nil {
			return fmt.Errorf("dht option %d failed: %s", i, err)
		}
	}
	return nil
}

// applyFallbacks sets default values that could not be applied during config creation since they are dependent
// on other configuration parameters (e.g. optA is by default 2x optB) and/or on the Host
func (c *config) applyFallbacks(h host.Host) error {
	if !c.validatorChanged {
		nsval, ok := c.validator.(record.NamespacedValidator)
		if ok {
			if _, pkFound := nsval["pk"]; !pkFound {
				nsval["pk"] = record.PublicKeyValidator{}
			}
			if _, ipnsFound := nsval["ipns"]; !ipnsFound {
				nsval["ipns"] = ipns.Validator{KeyBook: h.Peerstore()}
			}
		} else {
			return fmt.Errorf("the default validator was changed without being marked as changed")
		}
	}
	return nil
}

// Option DHT option type.
type Option func(*config) error

const defaultBucketSize = 20

// defaults are the default DHT options. This option will be automatically
// prepended to any options you pass to the DHT constructor.
var defaults = func(o *config) error {
	o.validator = record.NamespacedValidator{}
	o.datastore = dssync.MutexWrap(ds.NewMapDatastore())
	o.protocolPrefix = DefaultPrefix
	o.enableProviders = true
	o.enableValues = true
	o.queryPeerFilter = emptyQueryFilter

	o.routingTable.latencyTolerance = time.Minute
	o.routingTable.refreshQueryTimeout = 1 * time.Minute
	o.routingTable.refreshInterval = 10 * time.Minute
	o.routingTable.autoRefresh = true
	o.routingTable.peerFilter = emptyRTFilter
	o.maxRecordAge = time.Hour * 36

	o.bucketSize = defaultBucketSize
	o.concurrency = 10
	o.resiliency = 3

	o.v1CompatibleMode = true

	return nil
}

func (c *config) validate() error {
	if c.protocolPrefix != DefaultPrefix {
		return nil
	}
	if c.bucketSize != defaultBucketSize {
		return fmt.Errorf("protocol prefix %s must use bucket size %d", DefaultPrefix, defaultBucketSize)
	}
	if !c.enableProviders {
		return fmt.Errorf("protocol prefix %s must have providers enabled", DefaultPrefix)
	}
	if !c.enableValues {
		return fmt.Errorf("protocol prefix %s must have values enabled", DefaultPrefix)
	}

	nsval, isNSVal := c.validator.(record.NamespacedValidator)
	if !isNSVal {
		return fmt.Errorf("protocol prefix %s must use a namespaced validator", DefaultPrefix)
	}

	if len(nsval) != 2 {
		return fmt.Errorf("protocol prefix %s must have exactly two namespaced validators - /pk and /ipns", DefaultPrefix)
	}

	if pkVal, pkValFound := nsval["pk"]; !pkValFound {
		return fmt.Errorf("protocol prefix %s must support the /pk namespaced validator", DefaultPrefix)
	} else if _, ok := pkVal.(record.PublicKeyValidator); !ok {
		return fmt.Errorf("protocol prefix %s must use the record.PublicKeyValidator for the /pk namespace", DefaultPrefix)
	}

	if ipnsVal, ipnsValFound := nsval["ipns"]; !ipnsValFound {
		return fmt.Errorf("protocol prefix %s must support the /ipns namespaced validator", DefaultPrefix)
	} else if _, ok := ipnsVal.(ipns.Validator); !ok {
		return fmt.Errorf("protocol prefix %s must use ipns.Validator for the /ipns namespace", DefaultPrefix)
	}
	return nil
}

// RoutingTableLatencyTolerance sets the maximum acceptable latency for peers
// in the routing table's cluster.
func RoutingTableLatencyTolerance(latency time.Duration) Option {
	return func(c *config) error {
		c.routingTable.latencyTolerance = latency
		return nil
	}
}

// RoutingTableRefreshQueryTimeout sets the timeout for routing table refresh
// queries.
func RoutingTableRefreshQueryTimeout(timeout time.Duration) Option {
	return func(c *config) error {
		c.routingTable.refreshQueryTimeout = timeout
		return nil
	}
}

// RoutingTableRefreshPeriod sets the period for refreshing buckets in the
// routing table. The DHT will refresh buckets every period by:
//
// 1. First searching for nearby peers to figure out how many buckets we should try to fill.
// 1. Then searching for a random key in each bucket that hasn't been queried in
//    the last refresh period.
func RoutingTableRefreshPeriod(period time.Duration) Option {
	return func(c *config) error {
		c.routingTable.refreshInterval = period
		return nil
	}
}

// Datastore configures the DHT to use the specified datastore.
//
// Defaults to an in-memory (temporary) map.
func Datastore(ds ds.Batching) Option {
	return func(c *config) error {
		c.datastore = ds
		return nil
	}
}

// Mode configures which mode the DHT operates in (Client, Server, Auto).
//
// Defaults to ModeAuto.
func Mode(m ModeOpt) Option {
	return func(c *config) error {
		c.mode = m
		return nil
	}
}

// Validator configures the DHT to use the specified validator.
//
// Defaults to a namespaced validator that can validate both public key (under the "pk"
// namespace) and IPNS records (under the "ipns" namespace). Setting the validator
// implies that the user wants to control the validators and therefore the default
// public key and IPNS validators will not be added.
func Validator(v record.Validator) Option {
	return func(c *config) error {
		c.validator = v
		c.validatorChanged = true
		return nil
	}
}

// NamespacedValidator adds a validator namespaced under `ns`. This option fails
// if the DHT is not using a `record.NamespacedValidator` as its validator (it
// uses one by default but this can be overridden with the `Validator` option).
// Adding a namespaced validator without changing the `Validator` will result in
// adding a new validator in addition to the default public key and IPNS validators.
// The "pk" and "ipns" namespaces cannot be overridden here unless a new `Validator`
// has been set first.
//
// Example: Given a validator registered as `NamespacedValidator("ipns",
// myValidator)`, all records with keys starting with `/ipns/` will be validated
// with `myValidator`.
func NamespacedValidator(ns string, v record.Validator) Option {
	return func(c *config) error {
		nsval, ok := c.validator.(record.NamespacedValidator)
		if !ok {
			return fmt.Errorf("can only add namespaced validators to a NamespacedValidator")
		}
		nsval[ns] = v
		return nil
	}
}

// ProtocolPrefix sets an application specific prefix to be attached to all DHT protocols. For example,
// /myapp/kad/1.0.0 instead of /ipfs/kad/1.0.0. Prefix should be of the form /myapp.
//
// Defaults to dht.DefaultPrefix
func ProtocolPrefix(prefix protocol.ID) Option {
	return func(c *config) error {
		c.protocolPrefix = prefix
		return nil
	}
}

// ProtocolExtension adds an application specific protocol to the DHT protocol. For example,
// /ipfs/lan/kad/1.0.0 instead of /ipfs/kad/1.0.0. extension should be of the form /lan.
func ProtocolExtension(ext protocol.ID) Option {
	return func(c *config) error {
		c.protocolPrefix += ext
		return nil
	}
}

// BucketSize configures the bucket size (k in the Kademlia paper) of the routing table.
//
// The default value is 20.
func BucketSize(bucketSize int) Option {
	return func(c *config) error {
		c.bucketSize = bucketSize
		return nil
	}
}

// Concurrency configures the number of concurrent requests (alpha in the Kademlia paper) for a given query path.
//
// The default value is 10.
func Concurrency(alpha int) Option {
	return func(c *config) error {
		c.concurrency = alpha
		return nil
	}
}

// Resiliency configures the number of peers closest to a target that must have responded in order for a given query
// path to complete.
//
// The default value is 3.
func Resiliency(beta int) Option {
	return func(c *config) error {
		c.resiliency = beta
		return nil
	}
}

// MaxRecordAge specifies the maximum time that any node will hold onto a record ("PutValue record")
// from the time its received. This does not apply to any other forms of validity that
// the record may contain.
// For example, a record may contain an ipns entry with an EOL saying its valid
// until the year 2020 (a great time in the future). For that record to stick around
// it must be rebroadcasted more frequently than once every 'MaxRecordAge'
func MaxRecordAge(maxAge time.Duration) Option {
	return func(c *config) error {
		c.maxRecordAge = maxAge
		return nil
	}
}

// DisableAutoRefresh completely disables 'auto-refresh' on the DHT routing
// table. This means that we will neither refresh the routing table periodically
// nor when the routing table size goes below the minimum threshold.
func DisableAutoRefresh() Option {
	return func(c *config) error {
		c.routingTable.autoRefresh = false
		return nil
	}
}

// DisableProviders disables storing and retrieving provider records.
//
// Defaults to enabled.
//
// WARNING: do not change this unless you're using a forked DHT (i.e., a private
// network and/or distinct DHT protocols with the `Protocols` option).
func DisableProviders() Option {
	return func(c *config) error {
		c.enableProviders = false
		return nil
	}
}

// DisableValues disables storing and retrieving value records (including
// public keys).
//
// Defaults to enabled.
//
// WARNING: do not change this unless you're using a forked DHT (i.e., a private
// network and/or distinct DHT protocols with the `Protocols` option).
func DisableValues() Option {
	return func(c *config) error {
		c.enableValues = false
		return nil
	}
}

// ProvidersOptions are options passed directly to the provider manager.
//
// The provider manager adds and gets provider records from the datastore, cahing
// them in between. These options are passed to the provider manager allowing
// customisation of things like the GC interval and cache implementation.
func ProvidersOptions(opts []providers.Option) Option {
	return func(c *config) error {
		c.providersOptions = opts
		return nil
	}
}

// QueryFilter sets a function that approves which peers may be dialed in a query
func QueryFilter(filter QueryFilterFunc) Option {
	return func(c *config) error {
		c.queryPeerFilter = filter
		return nil
	}
}

// RoutingTableFilter sets a function that approves which peers may be added to the routing table. The host should
// already have at least one connection to the peer under consideration.
func RoutingTableFilter(filter RouteTableFilterFunc) Option {
	return func(c *config) error {
		c.routingTable.peerFilter = filter
		return nil
	}
}

// V1CompatibleMode sets the DHT to operate in V1 compatible mode. In this mode,
// the DHT node will act like a V1 DHT node (use the V1 protocol names) but will
// use the V2 query and routing table logic.
//
// For now, this option defaults to true for backwards compatibility. In the
// near future, it will switch to false.
//
// This option is perma-unstable and may be removed in the future.
func V1CompatibleMode(enable bool) Option {
	return func(c *config) error {
		c.v1CompatibleMode = enable
		return nil
	}
}

// BootstrapPeers configures the bootstrapping nodes that we will connect to to seed
// and refresh our Routing Table if it becomes empty.
func BootstrapPeers(bootstrappers ...peer.AddrInfo) Option {
	return func(c *config) error {
		c.bootstrapPeers = bootstrappers
		return nil
	}
}

// RoutingTablePeerDiversityFilter configures the implementation of the `PeerIPGroupFilter` that will be used
// to construct the diversity filter for the Routing Table.
// Please see the docs for `peerdiversity.PeerIPGroupFilter` AND `peerdiversity.Filter` for more details.
func RoutingTablePeerDiversityFilter(pg peerdiversity.PeerIPGroupFilter) Option {
	return func(c *config) error {
		c.routingTable.diversityFilter = pg
		return nil
	}
}

<<<<<<< HEAD
// QueryDiversityFilter configures the implementation of the `PeerIPGroupFilter` that will be used
// to construct the diversity filter for DHT queries.
// Please see the docs for `peerdiversity.PeerIPGroupFilter` AND `peerdiversity.Filter` for more details.
func QueryDiversityFilter(pg peerdiversity.PeerIPGroupFilter) Option {
	return func(c *config) error {
		c.queryDiversityFilter = pg
=======
// disableFixLowPeersRoutine disables the "fixLowPeers" routine in the DHT.
// This is ONLY for tests.
func disableFixLowPeersRoutine(t *testing.T) Option {
	return func(c *config) error {
		c.disableFixLowPeers = true
>>>>>>> 70d9fef5
		return nil
	}
}<|MERGE_RESOLUTION|>--- conflicted
+++ resolved
@@ -422,20 +422,21 @@
 	}
 }
 
-<<<<<<< HEAD
 // QueryDiversityFilter configures the implementation of the `PeerIPGroupFilter` that will be used
 // to construct the diversity filter for DHT queries.
 // Please see the docs for `peerdiversity.PeerIPGroupFilter` AND `peerdiversity.Filter` for more details.
 func QueryDiversityFilter(pg peerdiversity.PeerIPGroupFilter) Option {
 	return func(c *config) error {
 		c.queryDiversityFilter = pg
-=======
+		return nil
+	}
+}
+
 // disableFixLowPeersRoutine disables the "fixLowPeers" routine in the DHT.
 // This is ONLY for tests.
 func disableFixLowPeersRoutine(t *testing.T) Option {
 	return func(c *config) error {
 		c.disableFixLowPeers = true
->>>>>>> 70d9fef5
 		return nil
 	}
 }